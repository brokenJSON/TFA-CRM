<!doctype html>
<html lang="en">
<head>
  <meta charset="utf-8" />
  <title>TFA CRM – Dashboard</title>
  <meta name="viewport" content="width=device-width, initial-scale=1" />
<<<<<<< HEAD
  <link rel="stylesheet" href="dashboard.css" />
=======
  <style>

    /* reset so padding/borders behave */
    * { box-sizing: border-box; }

    /* page basics */
    body {
      margin: 0;
      background: #f5f5f5;   /* light gray page background */
      color: #222;           /* dark text */
      font: 16px/1.4 Arial, Helvetica, sans-serif;
    }

    /* links */
    a {
      color: #063F1E;        /* deep green (TFA COLOR CODE) */
      text-decoration: none;
    }
    a:hover { text-decoration: underline; }

    /* header / branding */
    .brand-bar {
      background: #063F1E;   /* deep green bar (TFA COLOR CODE) */
      color: #ffffff;
      border-bottom: 4px solid #D89F01; /* gold accent (TFA COLOR CODE) */
    }
    .container {
      max-width: 1100px;
      margin: 0 auto;
      padding: 16px;
    }
    .brand {
      display: flex;
      align-items: center;
      gap: 12px;
    }

    /* build out logos */
    .logo {
      width: 46px;
      height: 46px;
      border-radius: 10px;
      background: #D89F01;   /* gold fill behind transparent PNGs looks fine */
      display: inline-flex;
      align-items: center;
      justify-content: center;
      color: #063F1E;        /* green text if you ever show letters */
      font-weight: bold;
    }

    /* page shell */
    .shell {
      max-width: 1100px;
      margin: 16px auto 32px;
      padding: 0 16px;
    }

    /* top nav */
    .nav {
      display: flex;
      gap: 10px;
      align-items: center;
      justify-content: space-between;
      margin-top: 8px;
    }
    .nav a,
    .nav button {
      padding: 8px 12px;
      border-radius: 8px;
      border: 1px solid #063F1E;
      background: #ffffff;
      color: #063F1E;
      cursor: pointer;
    }
    .nav .logout {
      border-color: #8b1a1a;
      color: #8b1a1a;
    }

    /* Two-column area (left content + right tasks) */
    .grid {
      display: flex;
      gap: 16px;
    }
    .grid > * {
      flex: 1;               /* both columns take space */
    }
    .grid > :first-child {
      flex: 2;               /* left side bigger */
    }

    /* Stack columns on small screens */
    @media (max-width: 900px) {
      .grid { flex-direction: column; }
    }

    /* Card */
    .card {
      background: #ffffff;
      border: 1px solid #e3e3e3;
      border-radius: 10px;
      padding: 16px;
      box-shadow: 0 6px 14px rgba(0,0,0,0.08);
    }
    h2 {
      margin: 0 0 10px;
      padding-bottom: 6px;
      border-bottom: 1px solid #eaeaea;
    }

    /* Quick actions list */
    .actions {
      display: flex;
      flex-wrap: wrap;
      gap: 12px;
    }
    .action {
      flex: 1 1 180px;       /* grow/shrink, min width */
      border: 1px dashed #dcdcdc;
      border-radius: 10px;
      background: #fff;
      padding: 12px;
    }

    /* Buttons */
    .btn {
      display: inline-block;
      margin-top: 6px;
      padding: 8px 12px;
      border-radius: 8px;
      border: 0;
      background: #063F1E;   /* primary green */
      color: #fff;
      cursor: pointer;
    }
    .btn:hover { background: #0a4e28; }   /* a bit darker */
    .btn.secondary {
      background: #D89F01;   /* gold */
      color: #3f2f00;
    }
    .btn.danger {
      background: #8b1a1a;   /* red-ish */
      color: #fff;
    }

    /* form basics */
    label {
      display: block;
      font-weight: bold;
      margin: .6rem 0 .25rem;
    }
    input, textarea, select {
      width: 100%;
      padding: 10px 12px;
      border: 1px solid #cccccc;
      border-radius: 8px;
      background: #fff;
      outline: none;
    }
    input:focus, textarea:focus, select:focus {
      border-color: #D89F01;  /* gold focus */
      box-shadow: 0 0 0 3px rgba(216,159,1,0.25);
    }

    /* row layout */
    .row {
      display: flex;
      gap: 10px;
    }
    .row > * { flex: 1; }

    /* table for contacts */
    table {
      width: 100%;
      border-collapse: collapse;   /* simple table lines */
      background: #fff;
    }
    th, td {
      padding: 10px 12px;
      border: 1px solid #eee;
      text-align: left;
    }
    th { background: #fafafa; }

    /* Small pill/tag */
    .tag {
      display: inline-block;
      padding: 2px 8px;
      border-radius: 999px;
      font-size: 12px;
      background: #fff6da;          /* pale gold */
      border: 1px solid #D89F01;
      color: #5b4500;
    }

    /* Empty state + muted text */
    .empty {
      padding: 16px;
      border: 1px dashed #cccccc;
      border-radius: 10px;
      text-align: center;
      background: #fff;
      color: #777;
    }
    .muted { color: #777; }

    /* ============ Email Flow (proposal-only sponosor feedback needed) ============ */
    .flow-card .meta { display:flex; gap:10px; flex-wrap:wrap; margin:8px 0 14px }
    .badge {
      display:inline-block; font-weight:700; font-size:12px;
      padding:4px 8px; border-radius:999px; border:1px solid #D89F01;
      background:#fff6da; color:#5b4500;
    }
    .flow { display:flex; flex-direction:column; gap:16px }
    .flow-row { display:flex; flex-wrap:wrap; gap:12px }
    .node {
      background:#fff; border:1px solid #e3e3e3; border-radius:12px;
      padding:12px; box-shadow:0 6px 14px rgba(0,0,0,0.08);
      min-width: 220px; flex: 1;
    }
    .node h4 { margin:0 0 6px; color:#063F1E }
    .kv { margin:4px 0; font-size:14px }
    .kv b { color:#444 }
    .btn-ghost-sm {
      border:1px solid #063F1E; background:#fff; color:#063F1E;
      padding:6px 10px; border-radius:10px; font-weight:600; cursor:default;
    }
    .flow-arrows { display:flex; justify-content:center; align-items:center }
    .flow-arrows svg { width:56px; height:30px }
    .note { color:#777; font-size:13px }
  </style>
>>>>>>> 2b29467d
</head>
<body>
  <header class="brand-bar">
    <div class="container">
      <div class="brand">
        <img src="\images\TFA_Logo_Asset 14.png" class="logo" alt="The Family Advocates logo">
        <!-- <div class="logo">TFA</div> -->
        <div>
          <div style="font-weight:800">The Family Advocates</div>
          <small>CRM Dashboard</small>
        </div>
      </div>
      <div id="topNav" class="nav" style="display:none">
        <div>
          <a href="dashboard.html">Dashboard</a>
          <a href="contacts.html">Contacts</a>
<<<<<<< HEAD
          <a href="volunteer-hours.html">Volunteer Hours</a>
=======
          <!-- hidden until clicked to show the email-flow-->
          <a href="#email-flow">Email Mgmt</a>
>>>>>>> 2b29467d
          <a href="#" id="aboutLink">About</a>
        </div>
        <div>
          <button class="logout" onclick="logout()">Log Out</button>
        </div>
      </div>
    </div>
  </header>

  <main class="shell">
    <div class="grid">
      <!-- LEFT: Quick Actions + Recent Contacts -->
      <section class="card">
        <h2>Quick Actions</h2>
        <div class="actions">
          <div class="action">
            <b>Add Contact</b>
            <p class="muted">Create a new participant, donor, or partner.</p>
            <button class="btn" onclick="openQuickAdd()">Open Form</button>
          </div>
          <div class="action">
            <b>Import CSV</b>
            <p class="muted">Name,Email,Phone,Role,Tags</p>
            <input id="csvInput" type="file" accept=".csv" onchange="importCSV(event)" />
          </div>
          <div class="action">
            <b>Export Contacts</b>
            <p class="muted">Download JSON of all records.</p>
            <button class="btn secondary" onclick="exportContacts()">Export</button>
          </div>
          <div class="action">
            <b>Log Interaction</b>
            <p class="muted">Add a quick note tied to a contact.</p>
            <button class="btn" onclick="logInteraction()">Add Note</button>
          </div>
          <div class="action">
            <b>Schedule Follow-up</b>
            <p class="muted">Create a personal task/reminder.</p>
            <button class="btn" onclick="createTask()">Create Task</button>
          </div>
        </div>

        <!-- Quick Add form -->
        <div id="quickAdd" style="margin-top:14px; display:none">
          <h3 style="margin:.5rem 0">Quick Add Contact</h3>
          <div class="row">
            <div>
              <label for="qName">Full Name</label>
              <input id="qName" placeholder="Jane Doe"/>
            </div>
            <div>
              <label for="qRole">Type</label>
              <select id="qRole">
                <option>Participant</option>
                <option>Donor</option>
                <option>Volunteer</option>
                <option>Partner</option>
              </select>
            </div>
          </div>
          <div class="row">
            <div>
              <label for="qEmail">Email</label>
              <input id="qEmail" type="email" placeholder="jane@example.org"/>
            </div>
            <div>
              <label for="qPhone">Phone</label>
              <input id="qPhone" placeholder="(555) 123-4567"/>
            </div>
          </div>
          <label for="qTags">Tags</label>
          <input id="qTags" placeholder="donor, newsletter"/>
          <div style="margin-top:8px">
            <button class="btn" onclick="saveQuickAdd()">Save</button>
            <button class="btn danger" onclick="closeQuickAdd()">Cancel</button>
          </div>
        </div>

        <div style="height:16px"></div>
        <h2>Recent Contacts</h2>
        <div class="row" style="margin-bottom:10px">
          <input id="search" placeholder="Search contacts…" oninput="renderContacts()"/>
          <select id="roleFilter" onchange="renderContacts()">
            <option value="">All types</option>
            <option>Participant</option><option>Donor</option><option>Volunteer</option><option>Partner</option>
          </select>
        </div>
        <div id="tableWrap"></div>
      </section>

      <!-- RIGHT: Tasks -->
      <aside class="card">
        <h2>My Tasks</h2>
        <div class="row">
          <input id="taskText" placeholder="Follow up with Alex about monthly gift"/>
          <button class="btn" onclick="addTask()">Add</button>
        </div>
        <ul id="taskList" style="padding-left:20px;margin-top:10px"></ul>
        <button class="btn danger" onclick="clearTasks()">Clear All</button>
      </aside>
    </div>

    <!-- ===== Email Management (Flow Design) – NO CURRENT FUNCTIONALITY ===== -->
    <section id="email-flow" class="card flow-card" style="display:none">
      <h2>Email Management (Flow Design)</h2>

      <div class="flow">
        <!-- Row 1: TRIGGER AND AUDIENCE -->
        <div class="flow-row">
          <div class="node">
            <h4>Trigger</h4>
            <div class="kv"><b>Type:</b> Event or Schedule</div>
            <div class="kv"><b>Examples:</b> New Donation, Signup, Monthly Newsletter</div>
            <div class="actions" style="margin-top:8px">
              <button class="btn-ghost-sm" aria-disabled="true">Edit</button>
            </div>
          </div>

          <div class="flow-arrows" aria-hidden="true">
            <svg viewBox="0 0 100 30" fill="none" xmlns="http://www.w3.org/2000/svg">
              <!-- horizontal line -->
              <path d="M5 15 H85" stroke="#063F1E" stroke-width="3"/>
              <!-- arrow head -->
              <path d="M85 7 L95 15 L85 23 Z" fill="#063F1E"/>
            </svg>
          </div>

          <div class="node">
            <h4>Audience</h4>
            <div class="kv"><b>Segment:</b> Donors, Participants, Volunteers, Partners</div>
            <div class="kv"><b>Filter:</b> Tags (e.g., <i>monthly</i>, <i>gala 2025</i>)</div>
            <div class="actions" style="margin-top:8px">
              <button class="btn-ghost-sm" aria-disabled="true">Edit</button>
            </div>
          </div>
        </div>

        <!-- Row 2: TEMPLATE AND PERSONALIZATION -->
        <div class="flow-row">
          <div class="node">
            <h4>Template</h4>
            <div class="kv"><b>Layout:</b> Announcement, Thank-You, Event Invite</div>
            <div class="kv"><b>Branding:</b> Colors, Logo, Footer</div>
            <div class="actions" style="margin-top:8px">
              <button class="btn-ghost-sm" aria-disabled="true">Choose</button>
            </div>
          </div>

          <div class="flow-arrows" aria-hidden="true">
            <svg viewBox="0 0 100 30" fill="none" xmlns="http://www.w3.org/2000/svg">
              <path d="M5 15 H85" stroke="#063F1E" stroke-width="3"/>
              <path d="M85 7 L95 15 L85 23 Z" fill="#063F1E"/>
            </svg>
          </div>

          <div class="node">
            <h4>Personalization</h4>
            <div class="kv"><b>Merge Fields:</b> {{FirstName}}, {{LastGift}}, {{EventName}}</div>
            <div class="kv"><b>Preview:</b> Sample recipient view</div>
            <div class="actions" style="margin-top:8px">
              <button class="btn-ghost-sm" aria-disabled="true">Preview</button>
            </div>
          </div>
        </div>

        <!-- Row 3: SCHEDULE + COMPLIANCE -->
        <div class="flow-row">
          <div class="node">
            <h4>Schedule</h4>
            <div class="kv"><b>Send:</b> Now or Later</div>
            <div class="kv"><b>Windows:</b> Best-time suggestions</div>
            <div class="actions" style="margin-top:8px">
              <button class="btn-ghost-sm" aria-disabled="true">Set Time</button>
            </div>
          </div>

          <div class="flow-arrows" aria-hidden="true">
            <svg viewBox="0 0 100 30" fill="none" xmlns="http://www.w3.org/2000/svg">
              <path d="M5 15 H85" stroke="#063F1E" stroke-width="3"/>
              <path d="M85 7 L95 15 L85 23 Z" fill="#063F1E"/>
            </svg>
          </div>

          <div class="node">
            <h4>Compliance</h4>
            <div class="kv"><b>Preferences:</b> Unsubscribe, Opt-in</div>
            <div class="kv"><b>Footer:</b> Organization address & contact</div>
            <div class="actions" style="margin-top:8px">
              <button class="btn-ghost-sm" aria-disabled="true">Review</button>
            </div>
          </div>
        </div>

        <!-- Row 4: REVIEW AND CONFIRM -->
        <div class="flow-row">
          <div class="node" style="flex: 1 1 100%">
            <h4>Review & Confirm</h4>
            <div class="kv"><b>Checklist:</b> Trigger ✓ Audience ✓ Template ✓ Personalization ✓ Schedule ✓ Compliance ✓</div>
            <div class="actions" style="margin-top:8px">
              <button class="btn-ghost-sm" aria-disabled="true">Generate Summary</button>
              <button class="btn-ghost-sm" aria-disabled="true">Save Draft</button>
            </div>
          </div>
        </div>
      </div>
    </section>
  </main>

  <script>
    // ===== Shared keys with original page =====
    const LS = { session:"tfa_session", contacts:"tfa_contacts_v1", tasks:"tfa_tasks_v1" };

    // ===== Guard: require login =====
    if(!localStorage.getItem(LS.session)){
      alert("Please log in first.");
      window.location.href = "main.html";
    } else {
      // Show navigation tabs after login
      const topNav = document.getElementById("topNav");
      if(topNav) topNav.style.display = "flex";
    }
    
    // Manual logout only - no auto-logout to avoid navigation issues

    // ===== Utilities =====
    const $ = s => document.querySelector(s);
    const esc = s => String(s||"").replace(/[&<>"']/g,m=>({ "&":"&amp;","<":"&lt;",">":"&gt;",'"':"&quot;","'":"&#39;" }[m]));
    const uid = () => Math.random().toString(36).slice(2,9);

    function logout(){
      localStorage.removeItem(LS.session);
      window.location.href = "main.html";
    }

    // ===== Contacts store =====
    function readContacts(){ try{return JSON.parse(localStorage.getItem(LS.contacts))||[]}catch{return[]} }
    function writeContacts(a){ localStorage.setItem(LS.contacts, JSON.stringify(a)); renderContacts(); }

    // ===== Tasks store =====
    function readTasks(){ try{return JSON.parse(localStorage.getItem(LS.tasks))||[]}catch{return[]} }
    function writeTasks(a){ localStorage.setItem(LS.tasks, JSON.stringify(a)); renderTasks(); }

    // ===== Quick Add =====
    function openQuickAdd(){ $("#quickAdd").style.display="block"; }
    function closeQuickAdd(){ $("#quickAdd").style.display="none"; }
    function saveQuickAdd(){
      const item = {
        id: uid(),
        name: $("#qName").value.trim(),
        role: $("#qRole").value,
        email: $("#qEmail").value.trim(),
        phone: $("#qPhone").value.trim(),
        tags: $("#qTags").value.split(",").map(s=>s.trim()).filter(Boolean),
        updatedAt: Date.now()
      };
      if(!item.name){ alert("Name is required."); return }
      const list = readContacts(); list.push(item); writeContacts(list);
      closeQuickAdd();
      $("#qName").value = $("#qEmail").value = $("#qPhone").value = $("#qTags").value = "";
    }

    // ===== Import / Export =====
    function exportContacts(){
      const data = JSON.stringify(readContacts(), null, 2);
      const blob = new Blob([data], {type:"application/json"});
      const url = URL.createObjectURL(blob);
      const a = document.createElement("a");
      a.href = url; a.download = "tfa-contacts.json"; a.click();
      URL.revokeObjectURL(url);
    }

    function importCSV(e){
      const file = e.target.files[0];
      if(!file) return;
      const reader = new FileReader();
      reader.onload = () => {
        const lines = reader.result.split(/\r?\n/).filter(Boolean);
        const [h, ...rows] = lines;
        const headers = h.split(",").map(s=>s.trim().toLowerCase());
        const out = readContacts();
        rows.forEach(line=>{
          const cols = line.split(",").map(s=>s.trim());
          const obj = {};
          headers.forEach((k,i)=> obj[k] = cols[i] || "");
          out.push({
            id: uid(),
            name: obj.name || "",
            email: obj.email || "",
            phone: obj.phone || "",
            role: obj.role || "Participant",
            tags: (obj.tags||"").split(";").map(s=>s.trim()).filter(Boolean),
            updatedAt: Date.now()
          });
        });
        writeContacts(out);
        alert("Imported " + rows.length + " rows.");
        e.target.value = "";
      };
      reader.readAsText(file);
    }

    // ===== Log Interaction (demo) =====
    function logInteraction(){
      const name = prompt("Log note for which contact name?");
      if(!name) return;
      const note = prompt("Enter interaction/note:");
      if(!note) return;
      const list = readContacts();
      const c = list.find(x => (x.name||"").toLowerCase() === name.toLowerCase());
      if(!c){ alert("Contact not found."); return }
      c.notes = (c.notes ? c.notes + "\n" : "") + new Date().toLocaleString() + ": " + note;
      c.updatedAt = Date.now();
      writeContacts(list);
      alert("Note added.");
    }

    // ===== Tasks =====
    function addTask(){
      const v = $("#taskText").value.trim();
      if(!v) return;
      const list = readTasks(); list.push({ id: uid(), text: v, done:false });
      writeTasks(list); $("#taskText").value="";
    }
    function toggleTask(id){
      const list = readTasks();
      const t = list.find(x=>x.id===id); if(t){ t.done=!t.done; writeTasks(list); }
    }
    function clearTasks(){ if(confirm("Clear all tasks?")) writeTasks([]); }

    function renderTasks(){
      const list = readTasks();
      $("#taskList").innerHTML = list.map(t=>`
        <li>
          <label>
            <input type="checkbox" ${t.done?"checked":""} onchange="toggleTask('${t.id}')">
            ${esc(t.text)}
          </label>
        </li>
      `).join("") || `<p class="empty">No tasks yet.</p>`;
    }

    // ===== Contacts table =====
    function renderContacts(){
      const q = ($("#search").value||"").toLowerCase();
      const role = $("#roleFilter").value;
      const data = readContacts()
        .filter(c=>{
          const blob = `${c.name} ${c.email} ${c.phone} ${c.role} ${(c.tags||[]).join(" ")}`.toLowerCase();
          const passQ = blob.includes(q);
          const passR = !role || (c.role === role);
          return passQ && passR;
        })
        .sort((a,b)=> (b.updatedAt||0) - (a.updatedAt||0))
        .slice(0,10);

      if(data.length===0){
        $("#tableWrap").innerHTML = `<div class="empty">No contacts yet. Try “Add Contact”.</div>`;
        return;
      }

      $("#tableWrap").innerHTML = `
        <table>
          <thead><tr>
            <th>Name</th><th>Type</th><th>Email</th><th>Phone</th><th>Tags</th>
          </tr></thead>
          <tbody>
            ${data.map(r=>`
              <tr>
                <td>${esc(r.name||"")}</td>
                <td><span class="tag">${esc(r.role||"")}</span></td>
                <td>${esc(r.email||"")}</td>
                <td>${esc(r.phone||"")}</td>
                <td>${(r.tags||[]).map(t=>`<span class="tag" style="margin-right:6px">${esc(t)}</span>`).join("")}</td>
              </tr>`).join("")}
          </tbody>
        </table>
        <p class="muted" style="margin:.25rem 0 0">Showing latest 10 by recent activity.</p>
      `;
    }

    // ===== Simple hash-based toggler to show the Email Flow when link clicked =====
    function showByHash() {
      const target = location.hash || "#";
      const emailCard = document.getElementById("email-flow");
      if (!emailCard) return;
      if (target === "#email-flow") {
        emailCard.style.display = "block";
        emailCard.scrollIntoView({ behavior: "smooth", block: "start" });
      } else {
        emailCard.style.display = "none";
      }
    }
    window.addEventListener("hashchange", showByHash);
    window.addEventListener("DOMContentLoaded", showByHash);

    // Seed if empty so the dashboard isn’t blank
    (function init(){
      if(readContacts().length===0){
        writeContacts([{ id: uid(), name:"Alex Rivera", role:"Donor", email:"alex@donors.org", phone:"555-0102", tags:["monthly","newsletter"], updatedAt: Date.now() }]);
      } else {
        renderContacts();
      }
      renderTasks();
    })();

    // About link (simple modal/alert for demo)
    document.getElementById("aboutLink").addEventListener("click", e=>{
      e.preventDefault();
      alert("The Family Advocates CRM Demo\nBrand: Deep Green #063F1E, Heritage Gold #D89F01\nThis dashboard is a static mock—wire to your backend for production.");
    });
  </script>
</body>
</html><|MERGE_RESOLUTION|>--- conflicted
+++ resolved
@@ -4,241 +4,7 @@
   <meta charset="utf-8" />
   <title>TFA CRM – Dashboard</title>
   <meta name="viewport" content="width=device-width, initial-scale=1" />
-<<<<<<< HEAD
   <link rel="stylesheet" href="dashboard.css" />
-=======
-  <style>
-
-    /* reset so padding/borders behave */
-    * { box-sizing: border-box; }
-
-    /* page basics */
-    body {
-      margin: 0;
-      background: #f5f5f5;   /* light gray page background */
-      color: #222;           /* dark text */
-      font: 16px/1.4 Arial, Helvetica, sans-serif;
-    }
-
-    /* links */
-    a {
-      color: #063F1E;        /* deep green (TFA COLOR CODE) */
-      text-decoration: none;
-    }
-    a:hover { text-decoration: underline; }
-
-    /* header / branding */
-    .brand-bar {
-      background: #063F1E;   /* deep green bar (TFA COLOR CODE) */
-      color: #ffffff;
-      border-bottom: 4px solid #D89F01; /* gold accent (TFA COLOR CODE) */
-    }
-    .container {
-      max-width: 1100px;
-      margin: 0 auto;
-      padding: 16px;
-    }
-    .brand {
-      display: flex;
-      align-items: center;
-      gap: 12px;
-    }
-
-    /* build out logos */
-    .logo {
-      width: 46px;
-      height: 46px;
-      border-radius: 10px;
-      background: #D89F01;   /* gold fill behind transparent PNGs looks fine */
-      display: inline-flex;
-      align-items: center;
-      justify-content: center;
-      color: #063F1E;        /* green text if you ever show letters */
-      font-weight: bold;
-    }
-
-    /* page shell */
-    .shell {
-      max-width: 1100px;
-      margin: 16px auto 32px;
-      padding: 0 16px;
-    }
-
-    /* top nav */
-    .nav {
-      display: flex;
-      gap: 10px;
-      align-items: center;
-      justify-content: space-between;
-      margin-top: 8px;
-    }
-    .nav a,
-    .nav button {
-      padding: 8px 12px;
-      border-radius: 8px;
-      border: 1px solid #063F1E;
-      background: #ffffff;
-      color: #063F1E;
-      cursor: pointer;
-    }
-    .nav .logout {
-      border-color: #8b1a1a;
-      color: #8b1a1a;
-    }
-
-    /* Two-column area (left content + right tasks) */
-    .grid {
-      display: flex;
-      gap: 16px;
-    }
-    .grid > * {
-      flex: 1;               /* both columns take space */
-    }
-    .grid > :first-child {
-      flex: 2;               /* left side bigger */
-    }
-
-    /* Stack columns on small screens */
-    @media (max-width: 900px) {
-      .grid { flex-direction: column; }
-    }
-
-    /* Card */
-    .card {
-      background: #ffffff;
-      border: 1px solid #e3e3e3;
-      border-radius: 10px;
-      padding: 16px;
-      box-shadow: 0 6px 14px rgba(0,0,0,0.08);
-    }
-    h2 {
-      margin: 0 0 10px;
-      padding-bottom: 6px;
-      border-bottom: 1px solid #eaeaea;
-    }
-
-    /* Quick actions list */
-    .actions {
-      display: flex;
-      flex-wrap: wrap;
-      gap: 12px;
-    }
-    .action {
-      flex: 1 1 180px;       /* grow/shrink, min width */
-      border: 1px dashed #dcdcdc;
-      border-radius: 10px;
-      background: #fff;
-      padding: 12px;
-    }
-
-    /* Buttons */
-    .btn {
-      display: inline-block;
-      margin-top: 6px;
-      padding: 8px 12px;
-      border-radius: 8px;
-      border: 0;
-      background: #063F1E;   /* primary green */
-      color: #fff;
-      cursor: pointer;
-    }
-    .btn:hover { background: #0a4e28; }   /* a bit darker */
-    .btn.secondary {
-      background: #D89F01;   /* gold */
-      color: #3f2f00;
-    }
-    .btn.danger {
-      background: #8b1a1a;   /* red-ish */
-      color: #fff;
-    }
-
-    /* form basics */
-    label {
-      display: block;
-      font-weight: bold;
-      margin: .6rem 0 .25rem;
-    }
-    input, textarea, select {
-      width: 100%;
-      padding: 10px 12px;
-      border: 1px solid #cccccc;
-      border-radius: 8px;
-      background: #fff;
-      outline: none;
-    }
-    input:focus, textarea:focus, select:focus {
-      border-color: #D89F01;  /* gold focus */
-      box-shadow: 0 0 0 3px rgba(216,159,1,0.25);
-    }
-
-    /* row layout */
-    .row {
-      display: flex;
-      gap: 10px;
-    }
-    .row > * { flex: 1; }
-
-    /* table for contacts */
-    table {
-      width: 100%;
-      border-collapse: collapse;   /* simple table lines */
-      background: #fff;
-    }
-    th, td {
-      padding: 10px 12px;
-      border: 1px solid #eee;
-      text-align: left;
-    }
-    th { background: #fafafa; }
-
-    /* Small pill/tag */
-    .tag {
-      display: inline-block;
-      padding: 2px 8px;
-      border-radius: 999px;
-      font-size: 12px;
-      background: #fff6da;          /* pale gold */
-      border: 1px solid #D89F01;
-      color: #5b4500;
-    }
-
-    /* Empty state + muted text */
-    .empty {
-      padding: 16px;
-      border: 1px dashed #cccccc;
-      border-radius: 10px;
-      text-align: center;
-      background: #fff;
-      color: #777;
-    }
-    .muted { color: #777; }
-
-    /* ============ Email Flow (proposal-only sponosor feedback needed) ============ */
-    .flow-card .meta { display:flex; gap:10px; flex-wrap:wrap; margin:8px 0 14px }
-    .badge {
-      display:inline-block; font-weight:700; font-size:12px;
-      padding:4px 8px; border-radius:999px; border:1px solid #D89F01;
-      background:#fff6da; color:#5b4500;
-    }
-    .flow { display:flex; flex-direction:column; gap:16px }
-    .flow-row { display:flex; flex-wrap:wrap; gap:12px }
-    .node {
-      background:#fff; border:1px solid #e3e3e3; border-radius:12px;
-      padding:12px; box-shadow:0 6px 14px rgba(0,0,0,0.08);
-      min-width: 220px; flex: 1;
-    }
-    .node h4 { margin:0 0 6px; color:#063F1E }
-    .kv { margin:4px 0; font-size:14px }
-    .kv b { color:#444 }
-    .btn-ghost-sm {
-      border:1px solid #063F1E; background:#fff; color:#063F1E;
-      padding:6px 10px; border-radius:10px; font-weight:600; cursor:default;
-    }
-    .flow-arrows { display:flex; justify-content:center; align-items:center }
-    .flow-arrows svg { width:56px; height:30px }
-    .note { color:#777; font-size:13px }
-  </style>
->>>>>>> 2b29467d
 </head>
 <body>
   <header class="brand-bar">
@@ -255,12 +21,7 @@
         <div>
           <a href="dashboard.html">Dashboard</a>
           <a href="contacts.html">Contacts</a>
-<<<<<<< HEAD
           <a href="volunteer-hours.html">Volunteer Hours</a>
-=======
-          <!-- hidden until clicked to show the email-flow-->
-          <a href="#email-flow">Email Mgmt</a>
->>>>>>> 2b29467d
           <a href="#" id="aboutLink">About</a>
         </div>
         <div>
